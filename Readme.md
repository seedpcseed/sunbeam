--- conflicted
+++ resolved
@@ -37,15 +37,12 @@
 
 ### Changelog:
 
-<<<<<<< HEAD
-=======
 #### v2.0.1 (July 24, 2019)
 
  - Increment Snakemake version requirement for compatibility with recent conda
  - Specify earlier megahit version to ensure compatbility with existing assembly behavior
  - Integration test improvements
 
->>>>>>> 135f8c60
 #### v2.0.0 (January 22, 2019)
 
  - Start a project using resources directly from the SRA using `sunbeam init --data_acc [SRA ###]`. For more information, see [the docs](https://sunbeam.readthedocs.io/en/latest/usage.html#creating-a-new-project-using-data-from-sra)
