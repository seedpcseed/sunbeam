--- conflicted
+++ resolved
@@ -9,12 +9,8 @@
 import subprocess
 import io
 import re
-<<<<<<< HEAD
-
-=======
 import csv
     
->>>>>>> 092f84f2
 def main(argv=sys.argv):
 
     try:
@@ -89,7 +85,6 @@
 
     # Louis thought: gonna append for now since I don't know how to parse Path objects
 
-<<<<<<< HEAD
     # Check if files already exist
     multiple_configs = len(samplelists.values()) != 1
     for rp in samplelists.keys(): # one paired, one unpaired
@@ -108,10 +103,7 @@
         raise Exception("Found both paired and unpaired reads. Wrote two sample lists "
                         "and config files, with '_paired' or '_single' appended.")
 
-def _write_samples_csv(samps, fp):
-=======
 def _write_samples_csv(samples, fp):
->>>>>>> 092f84f2
     fieldnames = ["sample", "1", "2"]
     with fp.open('w') as out:
         writer = csv.DictWriter(out, fieldnames=fieldnames)
